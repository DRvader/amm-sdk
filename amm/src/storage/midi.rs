<<<<<<< HEAD
use super::Convert;
use crate::{
  Accidental, Chord, ChordContent, ChordModification, ChordModificationType, Clef, ClefSymbol, ClefType, Composition,
  Direction, DirectionType, Duration, DurationType, Dynamic, DynamicMarking, HandbellTechnique, Key, KeyMode,
  KeySignature, MultiVoice, Note, NoteModification, NoteModificationType, PedalType, Phrase, PhraseContent,
  PhraseModification, PhraseModificationType, Pitch, PitchName, Section, SectionModificationType, Staff, StaffContent,
  Tempo, TempoMarking, TempoSuggestion, TimeSignature, TimeSignatureType,
};
use alloc::{string::String, vec::Vec};
use control_track::ControlTrackData;
=======
use super::Load;
use crate::Composition;
use alloc::string::String;
>>>>>>> 2e2fe5bc
use midly::Smf;
use midly::num::{u7, u15, u24, u28};
use note_preprocessing::{RawNoteData, RawNoteHandler};
use std::fs;

type TimeStamp = u32;

trait BitExtend {
  type Out;
  fn extend(&self) -> Self::Out;
}

macro_rules! impl_bit_extend {
  ($($f:ident => $t:ident), *) => {
    $(
      impl BitExtend for $f {
        type Out = $t;
        fn extend(&self) -> Self::Out {
          let temp: Self::Out = (*self).into();
          temp
        }
      }
    )*
  };
}

impl_bit_extend!(u7 => u8, u15 => u16, u24 => u32, u28 => u32);

mod control_track {
  use super::*;

  pub struct ControlTrackData {
    pub key_signature_messages: Vec<(Key, TimeStamp)>,
    pub tempo_messages: Vec<(u32, TimeStamp)>,
    pub time_signature_messages: Vec<(TimeSignature, TimeStamp)>,
  }

  impl ControlTrackData {
    pub fn parse_control_track(control_track: &[midly::TrackEvent]) -> Self {
      let mut control_track_data = Self::new();
      let mut cur_time = 0;
      for event in control_track {
        cur_time += event.delta.extend();
        if let midly::TrackEventKind::Meta(message) = event.kind {
          control_track_data.update_data(&message, cur_time);
        }
      }
      control_track_data
    }

    fn new() -> Self {
      Self {
        key_signature_messages: Vec::new(),
        tempo_messages: Vec::new(),
        time_signature_messages: Vec::new(),
      }
    }

    fn update_data(&mut self, message: &midly::MetaMessage, time_stamp: u32) {
      match *message {
        midly::MetaMessage::KeySignature(fifths, t) => {
          let mode = Some(if t { KeyMode::Major } else { KeyMode::Minor });
          self.key_signature_messages.push((Key::from_fifths(fifths, mode), time_stamp));
        },
        midly::MetaMessage::Tempo(mspb) => {
          self.tempo_messages.push((mspb.extend() / 1000000 * 60, time_stamp));
        },
        midly::MetaMessage::TimeSignature(numerator, beat_type_int, _, _) => {
          let denominator = 2u8.pow(beat_type_int as u32);
          let time_signature = TimeSignature::new_explicit(numerator, denominator);
          self.time_signature_messages.push((time_signature.clone(), time_stamp));
        }
        _ => {}
      }
    }
  }
}

mod midi_header {
  use crate::storage::midi::BitExtend;

  pub fn get_ticks_per_beat(header: &midly::Header) -> u32 {
    let midly::Header { format: _, timing } = header;
    if let midly::Timing::Metrical(x) = timing {
      let ticks_per_beat = (*x).extend();
      return ticks_per_beat as u32;
    }
    panic!("Timing format not supported");
  }
}

mod note_preprocessing {
  use super::*;

  pub struct RawNoteData {
    pub key: u8,
    pub onset: u32,
    pub vel: u8,
  }

  impl RawNoteData {
    fn new(key: u8, onset: u32, vel: u8) -> Self {
      Self { key, onset, vel }
    }
  }
  pub struct RawNoteHandler {
    last_note_on_offset: u32,
    last_note_off_offset: u32,
    last_note_velocity: u8,
    ticks_per_beat: u32,
  }

  impl RawNoteHandler {
    pub fn new(ticks_per_beat: u32) -> Self {
      Self {
        last_note_on_offset: 0,
        last_note_off_offset: 0,
        last_note_velocity: 0,
        ticks_per_beat,
      }
    }

    pub fn handle(&mut self, event: &midly::MidiMessage, cur_time: u32) -> Option<RawNoteData> {
      if let midly::MidiMessage::NoteOn { key: _, vel } = event {
        self.last_note_velocity = vel.extend();
        self.last_note_on_offset = cur_time;
        let note_length_epsilon = (self.ticks_per_beat as f32 *  0.125).ceil() as u32;
        if self.last_note_on_offset - self.last_note_off_offset >= note_length_epsilon {
          Some(RawNoteData::new(255, self.last_note_off_offset, 0))
        } else {
          None
        }
      } else if let midly::MidiMessage::NoteOff { key , vel: _ } = event {
        self.last_note_off_offset = cur_time;
        Some(RawNoteData::new(key.extend(), self.last_note_on_offset, self.last_note_velocity))
      } else {
        None
      }
    }
  }
}

mod track_processing {
  use std::collections::VecDeque;
  use crate::storage::midi::control_track::ControlTrackData;
  use crate::storage::midi::{BitExtend, TimeStamp};
  use super::note_preprocessing::{RawNoteData, RawNoteHandler};

  pub enum TrackEvent {
    MidiEvent {
      delta: TimeStamp,
      event: RawNoteData,
    },
  }

  pub struct Section {
    pub content: Vec<TrackEvent>,
  }

  impl Section {
    fn new() -> Self {
      Self { content: Vec::new() }
    }

    fn push(&mut self, event: TrackEvent) {
      self.content.push(event);
    }
  }

  pub struct TrackData {
    pub content: Vec<Section>
  }

  impl TrackData {
    fn new() -> Self {
      Self { content: vec![Section::new()] }
    }

    fn push(&mut self, event: TrackEvent) {
      let last_index = self.content.len() - 1;
      self.content[last_index].push(event);
    }

    fn add_section(&mut self) {
      self.content.push(Section::new());
    }
  }

  pub fn parse_track_data(
    track_data: &[midly::TrackEvent],
    control_track_data: &ControlTrackData,
    mut ticks_per_beat: u32
  ) -> TrackData {
    let scalar = if ticks_per_beat % 12 == 0 { 1 } else { 12 };
    ticks_per_beat = if ticks_per_beat % 12 == 0 { ticks_per_beat } else { ticks_per_beat * 12 };
    let mut delta: u32 = 0;
    let mut raw_note_handler = RawNoteHandler::new(ticks_per_beat);
    let mut processed_data = TrackData::new();

    let mut time_signature_index: usize = 1;
    for event in track_data {
      delta += (event.delta.extend() * scalar);

      if time_signature_index < control_track_data.time_signature_messages.len() &&
          delta >= control_track_data.time_signature_messages[time_signature_index].1 * scalar {
        time_signature_index += 1;
        processed_data.add_section();
      }

      if let midly::TrackEventKind::Midi { channel: _, message} = event.kind {
        let raw_note_data = raw_note_handler.handle(&message, delta);
        if let Some(raw_note_data) = raw_note_data {
          processed_data.push(TrackEvent::MidiEvent {
            delta: raw_note_data.onset,
            event: raw_note_data
          });
        }
      }
    }

    while time_signature_index < control_track_data.time_signature_messages.len() {
      time_signature_index += 1;
      processed_data.add_section();
    }

    processed_data
  }
}

pub struct MidiConverter;

impl MidiConverter {
  fn load_from_midi(data: &[u8]) -> Result<Composition, String> {
    // Parse the MIDI representation
    let _midi = Smf::parse(data).map_err(|err| err.to_string())?;

    // Generate the initial composition structure and fill in known metadata
    let mut composition = Composition::new("Error", None, None, None);
    // TODO: Fill in metadata from MIDI, set correct title, etc.

    // TODO: Implement construction of Composition from MIDI
    let part = composition.add_part("todo_part_name");
    let section = part.add_section("Default");
    let staff = section.add_staff("todo_staff_name");
    staff.add_chord();

    // Return the fully constructed composition
    Ok(composition)
  }
}

impl Load for MidiConverter {
  fn load(path: &str) -> Result<Composition, String> {
    let data = fs::read(path).map_err(|err| err.to_string())?;
    MidiConverter::load_from_midi(&data)
  }

  fn load_data(data: &[u8]) -> Result<Composition, String> {
    MidiConverter::load_from_midi(data)
  }
<<<<<<< HEAD
}

#[cfg(test)]
mod test {
  use crate::storage::midi::track_processing::{TrackData};
  use super::*;

  fn set_up_control_track_data(path: &str) -> ControlTrackData {
    let contents = fs::read(path).unwrap();
    let midi = Smf::parse(&contents).unwrap();
    let control_track = &midi.tracks[0];
    ControlTrackData::parse_control_track(control_track)
  }

  fn set_up_first_track_data(path: &str) -> TrackData {
    let contents = fs::read(path).unwrap();
    let midi = Smf::parse(&contents).unwrap();
    let control_track =  ControlTrackData::parse_control_track(&midi.tracks[0]);
    let ticks_per_beat = midi_header::get_ticks_per_beat(&midi.header);
    track_processing::parse_track_data(&midi.tracks[1], &control_track, ticks_per_beat)
  }

  #[test]
  fn test_midi_meta_import() {
    let test_1 = set_up_control_track_data("tests/test_midi_files/test-1.mid");
    assert_eq!(test_1.tempo_messages.len(), 1);
    assert_eq!(test_1.key_signature_messages.len(), 0);
    assert_eq!(test_1.time_signature_messages.len(), 1);

    let test_2 = set_up_control_track_data("tests/test_midi_files/test-6.mid");
    assert_eq!(test_2.tempo_messages.len(), 2);
    assert_eq!(test_2.key_signature_messages.len(), 2);
    assert_eq!(test_2.time_signature_messages.len(), 3);
  }

  #[test]
  fn test_track_preprocessing() {
    let track_data_1 = set_up_first_track_data("tests/test_midi_files/test-6.mid");
    assert_eq!(track_data_1.content.len(), 3);

    let track_data_2 = set_up_first_track_data("tests/test_midi_files/test-1.mid");
    assert_eq!(track_data_2.content.len(), 1);
    let section = track_data_2.content.first().unwrap();
    assert_eq!(section.content.len(), 26);
  }
=======
>>>>>>> 2e2fe5bc
}<|MERGE_RESOLUTION|>--- conflicted
+++ resolved
@@ -1,247 +1,8 @@
-<<<<<<< HEAD
-use super::Convert;
-use crate::{
-  Accidental, Chord, ChordContent, ChordModification, ChordModificationType, Clef, ClefSymbol, ClefType, Composition,
-  Direction, DirectionType, Duration, DurationType, Dynamic, DynamicMarking, HandbellTechnique, Key, KeyMode,
-  KeySignature, MultiVoice, Note, NoteModification, NoteModificationType, PedalType, Phrase, PhraseContent,
-  PhraseModification, PhraseModificationType, Pitch, PitchName, Section, SectionModificationType, Staff, StaffContent,
-  Tempo, TempoMarking, TempoSuggestion, TimeSignature, TimeSignatureType,
-};
-use alloc::{string::String, vec::Vec};
-use control_track::ControlTrackData;
-=======
 use super::Load;
 use crate::Composition;
 use alloc::string::String;
->>>>>>> 2e2fe5bc
 use midly::Smf;
-use midly::num::{u7, u15, u24, u28};
-use note_preprocessing::{RawNoteData, RawNoteHandler};
 use std::fs;
-
-type TimeStamp = u32;
-
-trait BitExtend {
-  type Out;
-  fn extend(&self) -> Self::Out;
-}
-
-macro_rules! impl_bit_extend {
-  ($($f:ident => $t:ident), *) => {
-    $(
-      impl BitExtend for $f {
-        type Out = $t;
-        fn extend(&self) -> Self::Out {
-          let temp: Self::Out = (*self).into();
-          temp
-        }
-      }
-    )*
-  };
-}
-
-impl_bit_extend!(u7 => u8, u15 => u16, u24 => u32, u28 => u32);
-
-mod control_track {
-  use super::*;
-
-  pub struct ControlTrackData {
-    pub key_signature_messages: Vec<(Key, TimeStamp)>,
-    pub tempo_messages: Vec<(u32, TimeStamp)>,
-    pub time_signature_messages: Vec<(TimeSignature, TimeStamp)>,
-  }
-
-  impl ControlTrackData {
-    pub fn parse_control_track(control_track: &[midly::TrackEvent]) -> Self {
-      let mut control_track_data = Self::new();
-      let mut cur_time = 0;
-      for event in control_track {
-        cur_time += event.delta.extend();
-        if let midly::TrackEventKind::Meta(message) = event.kind {
-          control_track_data.update_data(&message, cur_time);
-        }
-      }
-      control_track_data
-    }
-
-    fn new() -> Self {
-      Self {
-        key_signature_messages: Vec::new(),
-        tempo_messages: Vec::new(),
-        time_signature_messages: Vec::new(),
-      }
-    }
-
-    fn update_data(&mut self, message: &midly::MetaMessage, time_stamp: u32) {
-      match *message {
-        midly::MetaMessage::KeySignature(fifths, t) => {
-          let mode = Some(if t { KeyMode::Major } else { KeyMode::Minor });
-          self.key_signature_messages.push((Key::from_fifths(fifths, mode), time_stamp));
-        },
-        midly::MetaMessage::Tempo(mspb) => {
-          self.tempo_messages.push((mspb.extend() / 1000000 * 60, time_stamp));
-        },
-        midly::MetaMessage::TimeSignature(numerator, beat_type_int, _, _) => {
-          let denominator = 2u8.pow(beat_type_int as u32);
-          let time_signature = TimeSignature::new_explicit(numerator, denominator);
-          self.time_signature_messages.push((time_signature.clone(), time_stamp));
-        }
-        _ => {}
-      }
-    }
-  }
-}
-
-mod midi_header {
-  use crate::storage::midi::BitExtend;
-
-  pub fn get_ticks_per_beat(header: &midly::Header) -> u32 {
-    let midly::Header { format: _, timing } = header;
-    if let midly::Timing::Metrical(x) = timing {
-      let ticks_per_beat = (*x).extend();
-      return ticks_per_beat as u32;
-    }
-    panic!("Timing format not supported");
-  }
-}
-
-mod note_preprocessing {
-  use super::*;
-
-  pub struct RawNoteData {
-    pub key: u8,
-    pub onset: u32,
-    pub vel: u8,
-  }
-
-  impl RawNoteData {
-    fn new(key: u8, onset: u32, vel: u8) -> Self {
-      Self { key, onset, vel }
-    }
-  }
-  pub struct RawNoteHandler {
-    last_note_on_offset: u32,
-    last_note_off_offset: u32,
-    last_note_velocity: u8,
-    ticks_per_beat: u32,
-  }
-
-  impl RawNoteHandler {
-    pub fn new(ticks_per_beat: u32) -> Self {
-      Self {
-        last_note_on_offset: 0,
-        last_note_off_offset: 0,
-        last_note_velocity: 0,
-        ticks_per_beat,
-      }
-    }
-
-    pub fn handle(&mut self, event: &midly::MidiMessage, cur_time: u32) -> Option<RawNoteData> {
-      if let midly::MidiMessage::NoteOn { key: _, vel } = event {
-        self.last_note_velocity = vel.extend();
-        self.last_note_on_offset = cur_time;
-        let note_length_epsilon = (self.ticks_per_beat as f32 *  0.125).ceil() as u32;
-        if self.last_note_on_offset - self.last_note_off_offset >= note_length_epsilon {
-          Some(RawNoteData::new(255, self.last_note_off_offset, 0))
-        } else {
-          None
-        }
-      } else if let midly::MidiMessage::NoteOff { key , vel: _ } = event {
-        self.last_note_off_offset = cur_time;
-        Some(RawNoteData::new(key.extend(), self.last_note_on_offset, self.last_note_velocity))
-      } else {
-        None
-      }
-    }
-  }
-}
-
-mod track_processing {
-  use std::collections::VecDeque;
-  use crate::storage::midi::control_track::ControlTrackData;
-  use crate::storage::midi::{BitExtend, TimeStamp};
-  use super::note_preprocessing::{RawNoteData, RawNoteHandler};
-
-  pub enum TrackEvent {
-    MidiEvent {
-      delta: TimeStamp,
-      event: RawNoteData,
-    },
-  }
-
-  pub struct Section {
-    pub content: Vec<TrackEvent>,
-  }
-
-  impl Section {
-    fn new() -> Self {
-      Self { content: Vec::new() }
-    }
-
-    fn push(&mut self, event: TrackEvent) {
-      self.content.push(event);
-    }
-  }
-
-  pub struct TrackData {
-    pub content: Vec<Section>
-  }
-
-  impl TrackData {
-    fn new() -> Self {
-      Self { content: vec![Section::new()] }
-    }
-
-    fn push(&mut self, event: TrackEvent) {
-      let last_index = self.content.len() - 1;
-      self.content[last_index].push(event);
-    }
-
-    fn add_section(&mut self) {
-      self.content.push(Section::new());
-    }
-  }
-
-  pub fn parse_track_data(
-    track_data: &[midly::TrackEvent],
-    control_track_data: &ControlTrackData,
-    mut ticks_per_beat: u32
-  ) -> TrackData {
-    let scalar = if ticks_per_beat % 12 == 0 { 1 } else { 12 };
-    ticks_per_beat = if ticks_per_beat % 12 == 0 { ticks_per_beat } else { ticks_per_beat * 12 };
-    let mut delta: u32 = 0;
-    let mut raw_note_handler = RawNoteHandler::new(ticks_per_beat);
-    let mut processed_data = TrackData::new();
-
-    let mut time_signature_index: usize = 1;
-    for event in track_data {
-      delta += (event.delta.extend() * scalar);
-
-      if time_signature_index < control_track_data.time_signature_messages.len() &&
-          delta >= control_track_data.time_signature_messages[time_signature_index].1 * scalar {
-        time_signature_index += 1;
-        processed_data.add_section();
-      }
-
-      if let midly::TrackEventKind::Midi { channel: _, message} = event.kind {
-        let raw_note_data = raw_note_handler.handle(&message, delta);
-        if let Some(raw_note_data) = raw_note_data {
-          processed_data.push(TrackEvent::MidiEvent {
-            delta: raw_note_data.onset,
-            event: raw_note_data
-          });
-        }
-      }
-    }
-
-    while time_signature_index < control_track_data.time_signature_messages.len() {
-      time_signature_index += 1;
-      processed_data.add_section();
-    }
-
-    processed_data
-  }
-}
 
 pub struct MidiConverter;
 
@@ -274,52 +35,4 @@
   fn load_data(data: &[u8]) -> Result<Composition, String> {
     MidiConverter::load_from_midi(data)
   }
-<<<<<<< HEAD
-}
-
-#[cfg(test)]
-mod test {
-  use crate::storage::midi::track_processing::{TrackData};
-  use super::*;
-
-  fn set_up_control_track_data(path: &str) -> ControlTrackData {
-    let contents = fs::read(path).unwrap();
-    let midi = Smf::parse(&contents).unwrap();
-    let control_track = &midi.tracks[0];
-    ControlTrackData::parse_control_track(control_track)
-  }
-
-  fn set_up_first_track_data(path: &str) -> TrackData {
-    let contents = fs::read(path).unwrap();
-    let midi = Smf::parse(&contents).unwrap();
-    let control_track =  ControlTrackData::parse_control_track(&midi.tracks[0]);
-    let ticks_per_beat = midi_header::get_ticks_per_beat(&midi.header);
-    track_processing::parse_track_data(&midi.tracks[1], &control_track, ticks_per_beat)
-  }
-
-  #[test]
-  fn test_midi_meta_import() {
-    let test_1 = set_up_control_track_data("tests/test_midi_files/test-1.mid");
-    assert_eq!(test_1.tempo_messages.len(), 1);
-    assert_eq!(test_1.key_signature_messages.len(), 0);
-    assert_eq!(test_1.time_signature_messages.len(), 1);
-
-    let test_2 = set_up_control_track_data("tests/test_midi_files/test-6.mid");
-    assert_eq!(test_2.tempo_messages.len(), 2);
-    assert_eq!(test_2.key_signature_messages.len(), 2);
-    assert_eq!(test_2.time_signature_messages.len(), 3);
-  }
-
-  #[test]
-  fn test_track_preprocessing() {
-    let track_data_1 = set_up_first_track_data("tests/test_midi_files/test-6.mid");
-    assert_eq!(track_data_1.content.len(), 3);
-
-    let track_data_2 = set_up_first_track_data("tests/test_midi_files/test-1.mid");
-    assert_eq!(track_data_2.content.len(), 1);
-    let section = track_data_2.content.first().unwrap();
-    assert_eq!(section.content.len(), 26);
-  }
-=======
->>>>>>> 2e2fe5bc
 }